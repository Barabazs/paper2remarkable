--- conflicted
+++ resolved
@@ -49,11 +49,8 @@
         verbose=False,
         upload=True,
         debug=False,
-<<<<<<< HEAD
         center=False,
-=======
         blank=False,
->>>>>>> abfeb4d4
         remarkable_dir="/",
         rmapi_path="rmapi",
         pdfcrop_path="pdfcrop",
@@ -63,11 +60,8 @@
         self.verbose = verbose
         self.upload = upload
         self.debug = debug
-<<<<<<< HEAD
         self.center = center
-=======
         self.blank = blank
->>>>>>> abfeb4d4
         self.remarkable_dir = remarkable_dir
         self.rmapi_path = rmapi_path
         self.pdfcrop_path = pdfcrop_path
@@ -124,7 +118,6 @@
         self.log("Created filename: %s" % name)
         return name
 
-<<<<<<< HEAD
     def center_pdf(self, filepath):
         if not self.center:
             return filepath
@@ -155,7 +148,7 @@
             )
             return filepath
         return centered_file
-=======
+
     def blank_pdf(self, filepath):
         if not self.blank:
             return filepath
@@ -171,7 +164,6 @@
         with open(output_file, "wb") as fp:
             output_pdf.write(fp)
         return output_file
->>>>>>> abfeb4d4
 
     def crop_pdf(self, filepath):
         self.log("Cropping pdf file")
@@ -325,11 +317,8 @@
             ops = [
                 self.dearxiv,
                 self.crop_pdf,
-<<<<<<< HEAD
                 self.center_pdf,
-=======
                 self.blank_pdf,
->>>>>>> abfeb4d4
                 self.shrink_pdf,
             ]
             intermediate_fname = tmp_filename
@@ -651,11 +640,8 @@
         verbose=args.verbose,
         upload=not args.no_upload,
         debug=args.debug,
-<<<<<<< HEAD
         center=args.center,
-=======
         blank=args.blank,
->>>>>>> abfeb4d4
         remarkable_dir=args.remarkable_dir,
         rmapi_path=args.rmapi,
         pdfcrop_path=args.pdfcrop,
