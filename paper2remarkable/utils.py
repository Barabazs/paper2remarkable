# -*- coding: utf-8 -*-

"""Utility functions for a2r

Author: G.J.J. van den Burg
License: See LICENSE file
Copyright: 2019, G.J.J. van den Burg

"""

import os
import string
import subprocess
import time

import requests
import unidecode

from pikepdf import Pdf
from pikepdf import PdfError

from .exceptions import BlockedByCloudFlareError
from .exceptions import FileTypeError
from .exceptions import NoPDFToolError
from .exceptions import RemarkableError
from .log import Logger

HEADERS = {
    "User-Agent": "Mozilla/5.0 (Macintosh; Intel Mac OS X 10_10_1) "
    "AppleWebKit/537.36 (KHTML, like Gecko) Chrome/39.0.2171.95 "
    "Safari/537.36"
}

HTTP_SERVICE_UNAVAILABLE = 503

REMARKABLE_USB_URL = "http://10.11.99.1"

logger = Logger()


def clean_string(s):
    """Clean a string by replacing accented characters with equivalents and
    keeping only the allowed characters (ascii letters, digits, underscore,
    space, dash, and period)"""
    normalized = unidecode.unidecode(s)
    allowed = string.ascii_letters + string.digits + "_ .-"
    cleaned = "".join(c if c in allowed else "_" for c in normalized)
    while "__" in cleaned:
        cleaned = cleaned.replace("__", "_")
    cleaned = cleaned.strip("_")
    return cleaned


def assert_file_is_pdf(filename):
    """Assert that a given file is a PDF file.

    This is done by trying to open it using pikepdf.
    """
    try:
        pdf = Pdf.open(filename)
        pdf.close()
        del pdf
        return True
    except PdfError:
        raise FileTypeError(filename, "pdf")


def download_url(url, filename, cookiejar=None):
    """Download the content of an url and save it to a filename"""
    logger.info("Downloading file at url: %s" % url)
    content = get_page_with_retry(url, cookiejar=cookiejar)
    with open(filename, "wb") as fid:
        fid.write(content)


def get_page_with_retry(url, tries=5, cookiejar=None, return_text=False):
    count = 0
    res = None
    jar = {} if cookiejar is None else cookiejar
    while count < tries:
        count += 1
        error = False
        try:
            res = requests.get(url, headers=HEADERS, cookies=jar)
        except requests.exceptions.ConnectionError:
            error = True

        if (
            res is not None
            and res.status_code == HTTP_SERVICE_UNAVAILABLE
            and res.headers.get("server", "") == "cloudflare"
        ):
            raise BlockedByCloudFlareError(url)

        if error or not res.ok:
            logger.warning(
                "(%i/%i) Error getting url %s. Retrying in 5 seconds."
                % (count, tries, url)
            )
            time.sleep(5)
            continue

        logger.info("Downloaded url: %s" % url)
        if return_text:
            return res.text
        return res.content


def get_content_type_with_retry(url, tries=5, cookiejar=None):
    if cookiejar is None:
        jar = requests.cookies.RequestsCookieJar()
    else:
        jar = cookiejar

    msg = "(%i/%i) Error getting content type for %s. Retrying in 5 seconds."

    # In rare cases, a HEAD request fails but a GET request does work. So here
    # we try both
    ops = [requests.head, requests.get]
    kwargs = dict(headers=HEADERS, cookies=jar, allow_redirects=True)
    for op in ops:
        count = 0
        while count < tries:
            count += 1
            error = False
            try:
                res = op(url, **kwargs)
            except requests.exceptions.ConnectionError:
                error = True
            if error or not res.ok:
                logger.warning(msg % (count, tries, url))
                time.sleep(5)
                continue
            return res.headers.get("Content-Type", None)
    return None


def follow_redirects(url):
    """Follow redirects from the URL (at most 100)"""
    it = 0
    jar = requests.cookies.RequestsCookieJar()
    while it < 100:
        req = requests.head(
            url, headers=HEADERS, allow_redirects=False, cookies=jar
        )
        if req.status_code == 200:
            break
        if not "Location" in req.headers:
            break
        new_url = req.headers["Location"]
        url = requests.compat.urljoin(url, new_url)
        jar.update(req.cookies)
        it += 1
    if it == 100:
        logger.warning("Max redirects reached. There may be a problem.")
    jar = jar or req.cookies
    return url, jar


def upload_to_remarkable_rmapi(
    filepath, remarkable_dir="/", rmapi_path="rmapi"
):
    logger.info("Starting upload to reMarkable")

    # Create the reMarkable dir if it doesn't exist
    remarkable_dir = remarkable_dir.rstrip("/")
    if remarkable_dir:
        parts = remarkable_dir.split("/")
        rmdir = ""
        while parts:
            rmdir += "/" + parts.pop(0)
            status = subprocess.call(
                [rmapi_path, "mkdir", rmdir],
                stdout=subprocess.DEVNULL,
            )
            if not status == 0:
                raise RemarkableError(
                    "Creating directory %s on reMarkable failed"
                    % remarkable_dir
                )

    # Upload the file
    status = subprocess.call(
        [rmapi_path, "put", filepath, remarkable_dir + "/"],
        stdout=subprocess.DEVNULL,
    )
    if not status == 0:
        raise RemarkableError(
            "Uploading file %s to reMarkable failed" % filepath
        )
    logger.info("Upload successful.")


<<<<<<< HEAD
=======
def list_usb_dir(guid):
    url = REMARKABLE_USB_URL + "/documents/"
    if guid:
        url += guid + "/"
    response = requests.post(url)
    return response.json()


def crawl_usb_dirs(remarkable_dir):
    parts = [p for p in remarkable_dir.split("/") if p]
    guid = None
    while len(parts) > 0:
        part = parts.pop(0)
        data = list_usb_dir(guid)
        guid = None
        for item in data:
            if item["VissibleName"] == part:
                guid = item["ID"]
        if not guid:
            raise RemarkableError(
                "Directory %s does not exist on reMarkable" % remarkable_dir
            )
    # necessary because the last listed dir is the one uploaded to
    list_usb_dir(guid)


def upload_to_remarkable_usb(filepath, remarkable_dir="/"):
    # https://remarkable.guide/tech/usb-web-interface.html
    logger.info("Starting upload to reMarkable")

    # Check if the remarkable dir exists (no creation through usb api)
    crawl_usb_dirs(remarkable_dir)

    headers = {
        "Origin": REMARKABLE_USB_URL,
        "Accept": "*/*",
        "Referer": REMARKABLE_USB_URL + "/",
        "Connection": "keep-alive",
    }
    response = requests.post(
        REMARKABLE_USB_URL + "/upload",
        files={
            "file": (
                os.path.basename(filepath),
                open(filepath, "rb"),
                "application/pdf",
            )
        },
        headers=headers,
    )
    if not response.ok:
        raise RemarkableError(
            "Uploading file %s to reMarkable failed" % filepath
        )
    logger.info("Upload successful.")


def is_url(string):
    """Check if the string is a valid URL

    Returns
    -------
    bool: True if the string is a valid URL, False otherwise.
    """
    return validators.url(string)


>>>>>>> 3a5ec5db
def check_pdftool(pdftk_path, qpdf_path):
    """Check whether we have pdftk or qpdf available"""
    # set defaults in case either is set to None or something
    pdftk_path = pdftk_path or "false"
    qpdf_path = qpdf_path or "false"

    try:
        status = subprocess.call(
            [pdftk_path], stdout=subprocess.DEVNULL, stderr=subprocess.DEVNULL
        )
    except FileNotFoundError:
        status = 1
    if status == 0:
        return "pdftk"
    try:
        status = subprocess.call(
            [qpdf_path, "--help"],
            stdout=subprocess.DEVNULL,
            stderr=subprocess.DEVNULL,
        )
    except FileNotFoundError:
        status = 1
    if status == 0:
        return "qpdf"
    raise NoPDFToolError


class chdir:
    """Change directory in context and return to original on exit or failure"""

    def __init__(self, target: str):
        self._target = target
        self._original_dir = None

    def __enter__(self):
        self._original_dir = os.getcwd()
        os.chdir(self._target)

    def __exit__(self, exc_type, exc_value, traceback):
        os.chdir(self._original_dir)<|MERGE_RESOLUTION|>--- conflicted
+++ resolved
@@ -191,8 +191,6 @@
     logger.info("Upload successful.")
 
 
-<<<<<<< HEAD
-=======
 def list_usb_dir(guid):
     url = REMARKABLE_USB_URL + "/documents/"
     if guid:
@@ -250,17 +248,6 @@
     logger.info("Upload successful.")
 
 
-def is_url(string):
-    """Check if the string is a valid URL
-
-    Returns
-    -------
-    bool: True if the string is a valid URL, False otherwise.
-    """
-    return validators.url(string)
-
-
->>>>>>> 3a5ec5db
 def check_pdftool(pdftk_path, qpdf_path):
     """Check whether we have pdftk or qpdf available"""
     # set defaults in case either is set to None or something
